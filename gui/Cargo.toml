--- conflicted
+++ resolved
@@ -44,17 +44,10 @@
 strum        = { workspace = true }
 once_cell    = { workspace = true }
 open         = { workspace = true }
-<<<<<<< HEAD
-
-### Regular libraries.
-rfd  = "0.11.4"
-=======
 zip          = { workspace = true }
 
 ### Regular libraries.
 rfd  = "0.11.4"
-dirs = "5.0.1"
->>>>>>> f594431d
 
 # For Windows build (icon)
 [target.'cfg(windows)'.build-dependencies]
