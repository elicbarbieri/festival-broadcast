//---------------------------------------------------------------------------------------------------- Use
use crate::const_assert;

//---------------------------------------------------------------------------------------------------- General Strings
/// `shukusai` version
///
/// This is the version of `Festival`'s internals, `shukusai`.
///
/// It uses `CARGO_PKG_VERSION`, or `version` found in `Cargo.toml`.
pub const SHUKUSAI_VERSION: &str = {
	const_assert!(env!("CARGO_PKG_VERSION").len() != 0, "CARGO_PKG_VERSION is 0 length");
	concat!("v", env!("CARGO_PKG_VERSION"))
};

/// `shukusai` + version
///
/// Just a string concatenating "shukusai" and the current version, e.g: `shukusai v0.0.1`
pub const SHUKUSAI_NAME_VER: &str = {
	const_assert!(env!("CARGO_PKG_VERSION").len() != 0, "CARGO_PKG_VERSION is 0 length");
	concat!("shukusai v", env!("CARGO_PKG_VERSION"))
};

#[cfg(not(target_os = "macos"))]
/// Festival's icon:
/// - `512x512`
/// - `RGBA`
/// - `PNG`
pub const FESTIVAL_ICON: &[u8] = include_bytes!("../../assets/images/icon/512.png");
#[cfg(not(target_os = "macos"))]
/// The height and width of [`FESTIVAL_ICON`].
pub const FESTIVAL_ICON_SIZE: u32 = 512;

#[cfg(target_os = "macos")]
/// Festival's icon:
/// - `1024x1024`
/// - `RGBA`
/// - `PNG`
pub const FESTIVAL_ICON: &[u8] = include_bytes!("../../assets/images/icon/icon@2x.png");
#[cfg(target_os = "macos")]
/// The height and width of [`FESTIVAL_ICON`].
pub const FESTIVAL_ICON_SIZE: u32 = 1024;

/// Festival's `dbus` connection name.
pub const FESTIVAL_DBUS: &str = "pm.festival.Festival";

/// "Festival", the main project folder.
pub const FESTIVAL: &str = "Festival";
/// The main sub-directory within the `festival`
/// directory for each `Frontend`'s files.
pub const FRONTEND_SUB_DIR: &str = {
	if cfg!(feature = "gui")           { "gui"
	} else if cfg!(feature = "daemon") { "daemon"
	} else if cfg!(feature = "web")    { "web"
	} else if cfg!(feature = "tui")    { "tui"
	} else { panic!("missing frontend feature flag") }
};

/// The sub-directory where state is saved.
///
/// This include the [`Collection`] and [`AudioState`].
pub const STATE_SUB_DIR: &str = "state";

/// The sub-directory for resized images.
pub const IMAGE_SUB_DIR: &str = "image";

/// The sub-directory for misc text files.
pub const TXT_SUB_DIR: &str = "txt";

/// The sub-directory that is watched for [`crate::signal`]'s.
pub const SIGNAL_SUB_DIR: &str = "signal";

/// Build commit.
///
/// This needs to be set with the environment variable `COMMIT`.
/// It used to be just an `include_str!()` to the `main` branch but
/// CI running on PR branches with different branch names messes it up.
///
/// This should get set automatically in `build.rs`.
pub const COMMIT: &str = env!("COMMIT");

/// Build profile (debug/release)
///
/// This is `Debug` is `debug_assertions` is detected, else it is `Release`.
pub const BUILD: &str = if cfg!(debug_assertions) { "Debug" } else { "Release" };

/// Festival's copyright notice.
///
/// Most (if not all) of Festival's dependencies are `MIT` or`Apache-2.0`,
/// with the major exception being `Symphonia`, which is `MPL-2.0`.
///
/// Under these guidelines: `https://www.mozilla.org/en-US/MPL/2.0/FAQ/`
/// (questions 9-10), we must make modified MPL-2.0 code available,
/// and inform users how they can obtain the source.
pub const COPYRIGHT: &str =
r#"Festival is licensed under the MIT License.
For more information on the project, see below:
<https://github.com/hinto-janai/festival>

Symphonia, the audio decoding/demuxing/metadata
library used by Festival is licensed under MPL-2.0.
For more details and source code, see below:
<https://github.com/pdeljanov/Symphonia>"#;

/// Logging separator
///
/// This is used in logging to visually separate some things.
pub const DASH: &str = "--------------------------------------------";

/// Unique `Bincode` header
///
/// The `24` unique bytes our `Bincode` files will start with.
///
/// It is the UTF-8 encoded string `-----BEGIN FESTIVAL-----` as bytes.
///
/// The next byte _should_ be our `VERSION`, then our actual data.
pub const HEADER: [u8; 24] = [
	45, 45, 45, 45, 45,             // -----
	66, 69, 71, 73, 78,             // BEGIN
	32,                             //
	70, 69, 83, 84, 73, 86, 65, 76, // FESTIVAL
	45, 45, 45, 45, 45              // -----
];

/// [`HEADER`] as a `&'static str`.
pub const HEADER_STR: &str = match std::str::from_utf8(&HEADER) {
	Ok(s)  => s,
	Err(_) => panic!(),
};

/// Current major version of the [`Collection`]
pub const COLLECTION_VERSION: u8 = 2;

/// Current major version of the [`AudioState`]
pub const AUDIO_VERSION: u8 = 0;

<<<<<<< HEAD
#[cfg(target_os = "windows")]
#[cfg(target_arch = "x86_64")]
/// OS + Arch
pub const OS_ARCH: &str = "Windows x64";
#[cfg(target_os = "macos")]
#[cfg(target_arch = "aarch64")]
/// OS + Arch
pub const OS_ARCH: &str = "macOS arm64";
#[cfg(target_os = "macos")]
#[cfg(target_arch = "x86_64")]
/// OS + Arch
pub const OS_ARCH: &str = "macOS x64";
#[cfg(target_os = "linux")]
#[cfg(target_arch = "x86_64")]
/// OS + Arch
pub const OS_ARCH: &str = "Linux x64";
=======
/// Current major version of the [`Playlists`]
pub const PLAYLIST_VERSION: u8 = 0;
>>>>>>> f20ca6c1

//---------------------------------------------------------------------------------------------------- TESTS
#[cfg(test)]
mod tests {
	use crate::constants::*;

	#[test]
	fn version_is_semver() {
		assert_eq!(SHUKUSAI_VERSION.len(), 6);
	}

	#[test]
	fn git_commit_eq_or_gt_40_chars() {
		assert!(COMMIT.len() >= 40);
	}

	#[test]
	fn header_is_valid() {
		assert!(HEADER_STR                                  == "-----BEGIN FESTIVAL-----");
		assert!(String::from_utf8(HEADER.to_vec()).unwrap() == "-----BEGIN FESTIVAL-----");
	}

	#[test]
	fn icon() {
		let icon = image::load_from_memory(FESTIVAL_ICON).unwrap();
		assert!(icon.width()  == FESTIVAL_ICON_SIZE);
		assert!(icon.height() == FESTIVAL_ICON_SIZE);
	}
}<|MERGE_RESOLUTION|>--- conflicted
+++ resolved
@@ -133,7 +133,9 @@
 /// Current major version of the [`AudioState`]
 pub const AUDIO_VERSION: u8 = 0;
 
-<<<<<<< HEAD
+/// Current major version of the [`Playlists`]
+pub const PLAYLIST_VERSION: u8 = 0;
+
 #[cfg(target_os = "windows")]
 #[cfg(target_arch = "x86_64")]
 /// OS + Arch
@@ -150,10 +152,6 @@
 #[cfg(target_arch = "x86_64")]
 /// OS + Arch
 pub const OS_ARCH: &str = "Linux x64";
-=======
-/// Current major version of the [`Playlists`]
-pub const PLAYLIST_VERSION: u8 = 0;
->>>>>>> f20ca6c1
 
 //---------------------------------------------------------------------------------------------------- TESTS
 #[cfg(test)]
