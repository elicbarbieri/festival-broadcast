 //---------------------------------------------------------------------------------------------------- Use
use serde::{Serialize,Deserialize};
use bincode::{Encode,Decode};
use log::{error,info,warn,debug,trace};
use disk::Bincode2;
use std::{
	collections::{
		BTreeMap,VecDeque,
	},
	sync::Arc,
};
use crate::{
	collection::{
		Collection,
		ArtistKey,
		AlbumKey,
		SongKey,
	},
	constants::{
		FESTIVAL,
		HEADER,
		FRONTEND_SUB_DIR,
		STATE_SUB_DIR,
		PLAYLIST_VERSION,
	},
};
use const_format::formatcp;
use rayon::prelude::*;
use std::sync::{
	RwLock,
	RwLockReadGuard,
	RwLockWriteGuard,
	TryLockError,
};
use benri::{
	lockw,lockr,
};
use std::borrow::Cow;

//---------------------------------------------------------------------------------------------------- Lazy
/// This is the single, global copy of `Playlists` that `Kernel` uses.
///
/// To obtain a read-only lock, use `PLAYLISTS.read()`.
pub static PLAYLISTS: PlaylistsLock = PlaylistsLock(RwLock::new(Playlists::new()));

//---------------------------------------------------------------------------------------------------- PlaylistsLock
/// There is only a single, global copy of `Playlists` that `Kernel` uses: [`PLAYLISTS`].
///
/// To obtain a read-only lock, use `PLAYLISTS.read()`.
pub struct PlaylistsLock(RwLock<Playlists>);

impl PlaylistsLock {
	#[inline(always)]
	/// Obtain a read-only lock to the global [`Playlists`].
	pub fn read(&'static self) -> RwLockReadGuard<'static, Playlists> {
		lockr!(self.0)
	}

	#[inline(always)]
	/// Call the non-blocking `.try_read()` on the global [`Playlists`].
	pub fn try_read(&'static self) -> Result<RwLockReadGuard<'static, Playlists>, TryLockError<RwLockReadGuard<'static, Playlists>>> {
		self.0.try_read()
	}

	#[inline(always)]
	// Private write.
	pub(crate) fn write(&'static self) -> RwLockWriteGuard<'static, Playlists> {
		lockw!(self.0)
	}

	#[inline(always)]
	// Private write.
	pub(crate) fn try_write(&'static self) -> Result<RwLockWriteGuard<'static, Playlists>, TryLockError<RwLockWriteGuard<'static, Playlists>>> {
		self.0.try_write()
	}
}

//---------------------------------------------------------------------------------------------------- __NAME__
disk::bincode2!(Playlists, disk::Dir::Data, FESTIVAL, formatcp!("{FRONTEND_SUB_DIR}/{STATE_SUB_DIR}"), "playlists", HEADER, PLAYLIST_VERSION);
#[derive(Clone,Debug,Default,Hash,PartialEq,Eq,PartialOrd,Ord,Serialize,Deserialize,Encode,Decode)]
#[serde(rename_all = "snake_case")]
#[serde(transparent)]
#[repr(transparent)]
/// Playlist implementation.
///
/// Contains all user playlists, ordering via `BTreeMap`.
///
/// Each node in the `BTreeMap` is a `(String, VecDeque)` where
/// the `String` is the name of the playlist, and the `VecDeque`
/// contains [`PlaylistEntry`]'s.
pub struct Playlists(pub PlaylistsInner);

/// The internal type of [`Playlists`].
///
/// [`Playlists`] is just a wrapper so methods/traits can be implemented on it.
pub type PlaylistsInner = BTreeMap<Arc<str>, VecDeque<PlaylistEntry>>;

#[derive(Clone,Debug,Hash,PartialEq,Eq,PartialOrd,Ord,Serialize,Deserialize,Encode,Decode)]
#[serde(rename_all = "snake_case")]
/// `Option`-like enum for playlist entries.
///
/// Either song exists in the current `Collection` (`PlaylistEntry::Key`)
/// or it is missing (`PlaylistEntry::Invalid`).
pub enum PlaylistEntry {
	/// This is a valid song in the current `Collection`
	Valid {
		/// Artist key
		key_artist: ArtistKey,
		/// Album key
		key_album: AlbumKey,
		/// Song key
		key_song: SongKey,
		/// Artist name
		artist: Arc<str>,
		/// Album title
		album: Arc<str>,
		/// Song title
		song: Arc<str>,
	},

	/// This song is missing, this was the
	/// `artist.name`, `album.title`, `song.title`.
	Invalid {
		/// Artist name
		artist: Arc<str>,
		/// Album title
		album: Arc<str>,
		/// Song title
		song: Arc<str>,
	},
}

impl std::ops::Deref for Playlists {
	type Target = PlaylistsInner;

	fn deref(&self) -> &Self::Target {
		&self.0
	}
}

impl std::ops::DerefMut for Playlists {
	fn deref_mut(&mut self) -> &mut PlaylistsInner {
		&mut self.0
	}
}

impl Playlists {
	/// Create an empty `Self` with no allocation.
	pub const fn new() -> Self {
		Self(BTreeMap::new())
	}

	/// INVARIANT: this assumes the playlist's validity is already correct.
	///
	/// Given a playlist name, extract out all the valid keys.
	///
	/// `None` if playlist doesn't exist.
	///
	/// Empty `Box<[]>` if it had no valid keys.
	pub fn valid_keys(&self, playlist_name: &str, collection: &Arc<Collection>) -> Option<Box<[SongKey]>> {
		let Some(playlist) = self.get(playlist_name) else {
			return None;
		};

		Some(playlist
			.iter()
			.filter_map(|e| {
				if let PlaylistEntry::Valid { key_song, .. } = e {
					Some(*key_song)
				} else {
					None
				}
			})
			.collect()
		)
	}

	/// Validate all keys (and strings), replace invalid ones with `Invalid`.
	///
	/// Also, clone the `Arc`'s from the `Collection` as to not use more space.
	pub fn validate(&mut self, collection: &Arc<Collection>) {
		self.0
			.par_iter_mut()
			.for_each(|(_, entry)| {
				entry
				.par_iter_mut()
				.for_each(|entry| {
					match entry {
						PlaylistEntry::Valid { artist, album, song, .. } => {
							let Some((s, _)) = collection.song(&artist, &album, &song) else {
								*entry = PlaylistEntry::Invalid {
									artist: Arc::clone(artist),
									album: Arc::clone(album),
									song: Arc::clone(song),
								};
								return;
							};

							// FIXME:
							// This will cause songs that have the same name
							// to be invalidated. Songs with the same name in the
							// same album is not compatible `shukusai` in general.
							//
							// These are quite common with `interlude` type of songs
							// so multiple songs with the same name should be supported...
							// somehow... eventually... SOMEDAY.
//							if *key != s.key {
//								*entry = PlaylistEntry::Invalid {
//									artist: Arc::clone(artist),
//									album: Arc::clone(album),
//									song: Arc::clone(song),
//								};
//								return;
//							}

							let (artist, album, song) = collection.walk(s.key);
							*entry = PlaylistEntry::Valid {
								key_artist: artist.key,
								key_album: album.key,
								key_song: s.key,
								artist: Arc::clone(&artist.name),
								album: Arc::clone(&album.title),
								song: Arc::clone(&song.title),
							};
						},
						PlaylistEntry::Invalid { artist, album, song } => {
							if let Some((s, _)) = collection.song(&artist, &album, &song) {
								let (artist, album, song) = collection.walk(s.key);
								*entry = PlaylistEntry::Valid {
									key_artist: artist.key,
									key_album: album.key,
									key_song: s.key,
									artist: Arc::clone(&artist.name),
									album: Arc::clone(&album.title),
									song: Arc::clone(&song.title),
								};
							}
						},
					}
				});
			});
	}

	/// Convert all inner `PlaylistEntry`'s
	/// into the string variants.
	pub fn all_missing(&mut self, collection: &Arc<Collection>) {
		self.0
			.par_iter_mut()
			.for_each(|(_, entry)| {
				entry
				.par_iter_mut()
				.for_each(|entry| {
					if let PlaylistEntry::Valid { artist, album, song, .. } = entry {
						*entry = PlaylistEntry::Invalid {
							artist: Arc::clone(artist),
							album: Arc::clone(album),
							song: Arc::clone(song),
						};
					}
				});
			});
	}

	/// Convert all `PlaylistEntry`'s to `Valid` is possible.
	pub fn convert(&mut self, collection: &Arc<Collection>) {
		self.0
			.par_iter_mut()
			.for_each(|(_, entry)| {
				entry
				.par_iter_mut()
				.for_each(|entry| {
					if let PlaylistEntry::Invalid { artist, album, song } = entry {
						if let Some((s, _)) = collection.song(&artist, &album, &song) {
							let (artist, album, song) = collection.walk(s.key);
							*entry = PlaylistEntry::Valid {
								key_artist: artist.key,
								key_album: album.key,
								key_song: s.key,
								artist: Arc::clone(&artist.name),
								album: Arc::clone(&album.title),
								song: Arc::clone(&song.title),
							};
						}
					}
				});
			});
	}

	/// Returns a `Vec` of (`playlist_name_str`, `entry_count`).
	pub fn name_count_iter(&self) -> Vec<(&str, usize)> {
		self.0
			.iter()
			.map(|(s, v)| (&**s, v.len()))
			.collect()
	}

	/// Returns a `Vec` of all playlist names, cheaply cloned.
	pub fn name_arcs(&self) -> Vec<Arc<str>> {
		self.0
			.keys()
			.map(Arc::clone)
			.collect()
	}
}

//---------------------------------------------------------------------------------------------------- JSON Representation
#[derive(Clone,Debug,Default,Hash,PartialEq,Eq,PartialOrd,Ord,Serialize,Deserialize)]
#[serde(rename_all = "snake_case")]
#[serde(transparent)]
#[repr(transparent)]
/// Stable `JSON` representation of [`Playlists`].
pub struct PlaylistsJson<'a>(#[serde(borrow)] BTreeMap<Cow<'a, str>, VecDeque<PlaylistEntryJson<'a>>>);

#[derive(Clone,Debug,Hash,PartialEq,Eq,PartialOrd,Ord,Serialize,Deserialize)]
#[serde(rename_all = "snake_case")]
/// Stable `JSON` representation of [`PlaylistEntry`].
pub enum PlaylistEntryJson<'a> {
	/// This is a valid song in the current `Collection`
	Valid {
		/// Artist key
		key_artist: ArtistKey,
		/// Album key
		key_album: AlbumKey,
		/// Song key
<<<<<<< HEAD
		key: SongKey,
		#[serde(borrow)]
=======
		key_song: SongKey,
>>>>>>> 62736028
		/// Artist name
		artist: Cow<'a, str>,
		#[serde(borrow)]
		/// Album title
		album: Cow<'a, str>,
		#[serde(borrow)]
		/// Song title
		song: Cow<'a, str>,
	},

	/// This song is missing, this was the
	/// `artist.name`, `album.title`, `song.title`.
	Invalid {
		#[serde(borrow)]
		/// Artist name
		artist: Cow<'a, str>,
		#[serde(borrow)]
		/// Album title
		album: Cow<'a, str>,
		#[serde(borrow)]
		/// Song title
		song: Cow<'a, str>,
	},
}

//---------------------------------------------------------------------------------------------------- TESTS
//#[cfg(test)]
//mod tests {
//	#[test]
//		fn __TEST__() {
//	}
//}<|MERGE_RESOLUTION|>--- conflicted
+++ resolved
@@ -322,12 +322,7 @@
 		/// Album key
 		key_album: AlbumKey,
 		/// Song key
-<<<<<<< HEAD
-		key: SongKey,
-		#[serde(borrow)]
-=======
 		key_song: SongKey,
->>>>>>> 62736028
 		/// Artist name
 		artist: Cow<'a, str>,
 		#[serde(borrow)]
