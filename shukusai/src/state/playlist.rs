--- conflicted
+++ resolved
@@ -318,12 +318,8 @@
 				i += 1;
 			}),
 		}
-<<<<<<< HEAD
-		Some(existed)
-=======
 
 		existed
->>>>>>> 6599dbaf
 	}
 
 	/// Add this song to this playlist.
