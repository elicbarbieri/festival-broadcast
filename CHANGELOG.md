--- conflicted
+++ resolved
@@ -18,11 +18,8 @@
 
 ## Unreleased
 ## Changed
-<<<<<<< HEAD
 * `Collection` directories are now pre-emptively cached on startup and addition; initial reset speeds are faster
-=======
 * Faster `JPG` album art image decoding, 1.75x~ faster Collection reset ([#20](https://github.com/hinto-janai/festival/pull/20))
->>>>>>> d89a6587
 
 ## Fixed
 * Crashes with songs that have odd date metadata, again (https://github.com/hinto-janai/readable/commit/02bdd467363e50627e68af56497eaeb13cdf632d)
